--- conflicted
+++ resolved
@@ -172,11 +172,8 @@
 .csv
 *.csv
 
-<<<<<<< HEAD
-=======
 .mp4
 
->>>>>>> b3744ff9
 # wandb
 wandb/
 iframe_figures/