import datetime
import json
from pathlib import Path

from tqdm import tqdm
from utils import crop_all_views


def process_videos_in_folder(folder, json_file, timestamp):
    avi_files = list(Path(folder).rglob("*.avi"))
    # filter out files from previous runs, if in the name there's
    # central, mirror-top, mirror-bottom, mirror-left, mirror-right:
<<<<<<< HEAD
    avi_files = [f for f in avi_files if not any(
        view in f.stem for view in ["central", "mirror-top", "mirror-bottom", "mirror-left", "mirror-right"]
    )] # "improved detection"
=======
    avi_files = [
        f
        for f in avi_files
        if not any(
            view in f.stem
            for view in [
                "central",
                "mirror-top",
                "mirror-bottom",
                "mirror-left",
                "mirror-right",
            ]
        )
    ]
>>>>>>> 7c403b1c

    # filter out files from previous runs, if in the name there's
    # central, mirror-top, mirror-bottom, mirror-left, mirror-right:
    avi_files = [
        f
        for f in avi_files
        if not any(
            view in f.stem
            for view in [
                "central",
                "mirror-top",
                "mirror-bottom",
                "mirror-left",
                "mirror-right",
            ]
        )
    ]

    for avi_file in tqdm(avi_files):
        output_dir = avi_file.parent / f"{avi_file.stem}_cropped_{timestamp}"
        crop_all_views(avi_file, output_dir, json_file, verbose=False)


if __name__ == "__main__":
    import argparse

    parser = argparse.ArgumentParser(
        description="Process AVI files with cropping parameters"
    )
    parser.add_argument(
        "folder", type=str, help="Folder containing AVI files to process"
    )
    parser.add_argument(
        "json_file", type=str, help="JSON file with cropping parameters"
    )

    args = parser.parse_args()
    timestamp = datetime.datetime.now().strftime("%Y%m%d%H%M%S")
    process_videos_in_folder(Path(args.folder), Path(args.json_file), timestamp)<|MERGE_RESOLUTION|>--- conflicted
+++ resolved
@@ -10,11 +10,6 @@
     avi_files = list(Path(folder).rglob("*.avi"))
     # filter out files from previous runs, if in the name there's
     # central, mirror-top, mirror-bottom, mirror-left, mirror-right:
-<<<<<<< HEAD
-    avi_files = [f for f in avi_files if not any(
-        view in f.stem for view in ["central", "mirror-top", "mirror-bottom", "mirror-left", "mirror-right"]
-    )] # "improved detection"
-=======
     avi_files = [
         f
         for f in avi_files
@@ -29,7 +24,6 @@
             ]
         )
     ]
->>>>>>> 7c403b1c
 
     # filter out files from previous runs, if in the name there's
     # central, mirror-top, mirror-bottom, mirror-left, mirror-right:
