--- conflicted
+++ resolved
@@ -30,12 +30,8 @@
             video_paths.append(str(video))
     return video_paths
 
-<<<<<<< HEAD
-#function that takes video paths and encode them and convert them into mp4 format to run inference using ffmpeg no more needed
-=======
 
 # function that takes video paths and encode them and convert them into mp4 format to run inference using ffmpeg
->>>>>>> 7c403b1c
 # def encode_and_convert(video_paths):
 #     '''
 #     Input: video_paths: list: list of paths to all the videos in the main folder
@@ -77,13 +73,9 @@
 
 if __name__ == "__main__":
     # GEN_VIDEO_PATH = r'D:\P05_3DRIG_YE-LP\e01_mouse_hunting\v04_mice-hunting'
-<<<<<<< HEAD
-    GEN_VIDEO_PATH = r"D:\P05_3DRIG_YE-LP\e01_mouse_hunting\v04_mice-hunting\test_cropping\sample"
-=======
     GEN_VIDEO_PATH = (
         r"D:\P05_3DRIG_YE-LP\e01_mouse_hunting\v04_mice-hunting\test_cropping\m_test"
     )
->>>>>>> 7c403b1c
     model = r"D:\SLEAP_models\test\models\241007_120850.single_instance.n=500"
 
     video_paths = get_video_paths(GEN_VIDEO_PATH)
